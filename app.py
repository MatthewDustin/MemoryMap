--- conflicted
+++ resolved
@@ -112,9 +112,16 @@
         else:
             session['error_message'] = 'Invalid username or password'
             return redirect(url_for('login'))
-<<<<<<< HEAD
+    
     return render_template('login.html', 
                          error_message=session.pop('error_message', None))
+
+@app.route('/logout')
+def logout():
+    # Clear the user session
+    session.clear()
+    logger.info("User logged out")
+    return render_template('logout.html')
 
 @app.route('/register', methods=['GET', 'POST'])
 def register():
@@ -152,18 +159,6 @@
     usernames = cursor.fetchall()
     cursor.close()
     return [user[0] for user in usernames]
-=======
-    
-    return render_template('login.html', 
-                         error_message=session.pop('error_message', None))
-
-@app.route('/logout')
-def logout():
-    # Clear the user session
-    session.clear()
-    logger.info("User logged out")
-    return render_template('logout.html')
->>>>>>> d92b8535
 
 def shutdown_handler(signal_int: int, frame: FrameType) -> None:
     logger.info(f"Caught Signal {signal.strsignal(signal_int)}")
